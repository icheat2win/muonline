﻿using Client.Main.Content;
using Client.Main.Controls;
using Client.Main.Models;
using Client.Main.Objects.Wings;
using Client.Main.Objects.Monsters;
using Microsoft.Extensions.Logging;
using Microsoft.Xna.Framework;
using MUnique.OpenMU.Network.Packets; // For CharacterClassNumber
using System.Threading.Tasks;
using Client.Main.Core.Utilities;
using Client.Main.Networking.Services;
using Client.Main.Networking;
using System.Collections.Generic; // Required for IConnection if CharacterService needs it directly

namespace Client.Main.Objects.Player
{
    public class PlayerObject : HumanoidObject
    {
        private CharacterClassNumber _characterClass;

        public bool IsResting { get; set; } = false;
        public bool IsSitting { get; set; } = false;
        public Vector2? RestPlaceTarget { get; set; }
        public Vector2? SitPlaceTarget { get; set; }

        public string Name { get; set; } = "Character";
<<<<<<< HEAD
        public override string DisplayName => Name;
=======
>>>>>>> 963a8c18
        private ushort _networkId; // Private backing field

        public ushort NetworkId
        {
            get => _networkId;
            set
            {
                if (_networkId != value)
                {
                    _logger?.LogDebug($"PlayerObject {Name}: Setting NetworkId from {_networkId:X4} to {value:X4}");
                    _networkId = value;

                    // This ensures both the PlayerObject and its base WalkerObject have the same NetworkId
                    if (this is WorldObject worldObj)
                    {
                        // Use reflection or direct property access if NetworkId exists in base class
                        var baseNetworkIdProperty = typeof(WalkerObject).GetProperty("NetworkId") ?? typeof(WorldObject).GetProperty("NetworkId");
                        if (baseNetworkIdProperty != null && baseNetworkIdProperty.CanWrite)
                        {
                            baseNetworkIdProperty.SetValue(this, value);
                            _logger?.LogDebug($"PlayerObject {Name}: Also set base class NetworkId to {value:X4}");
                        }
                    }
                }
            }
        }
        private CharacterService _characterService;
        private NetworkManager _networkManager;

        public PlayerEquipment Equipment { get; private set; } = new PlayerEquipment();

        public CharacterClassNumber CharacterClass
        {
            get => _characterClass;
            set
            {
                if (_characterClass != value)
                {
                    _logger?.LogDebug($"PlayerObject {Name}: Setting CharacterClass from {_characterClass} to {value}");
                    _characterClass = value;
                }
            }
        }

        public WingObject Wings { get; private set; }

        public new PlayerAction CurrentAction
        {
            get => (PlayerAction)base.CurrentAction;
            set => base.CurrentAction = (int)value;
        }

        public PlayerAction SelectedAttackAction { get; set; } = PlayerAction.BlowSkill;

        public PlayerObject()
        {
            _networkId = 0x0000;

<<<<<<< HEAD
            // Enable mouse hover interactions so the name is shown
            Interactive = true;

=======
>>>>>>> 963a8c18
            BoundingBoxLocal = new BoundingBox(
                new Vector3(-40, -40, 0),
                new Vector3(40, 40, 120));

            Scale = 0.85f;
            AnimationSpeed = 5f;
            CurrentAction = PlayerAction.StopMale;
            _characterClass = CharacterClassNumber.DarkWizard;

            Wings = new Wing403 { LinkParentAnimation = false, Hidden = true };

            Children.Add(Wings);

            _networkManager = MuGame.Network;
            if (_networkManager != null && MuGame.AppLoggerFactory != null)
            {
                _characterService = _networkManager.GetCharacterService();
                if (_characterService == null)
                {
                    _logger?.LogError("PlayerObject: Could not obtain CharacterService from NetworkManager.");
                }
            }
            else
            {
                _logger?.LogWarning("PlayerObject: NetworkManager or AppLoggerFactory is null during construction.");
            }
        }

        public override async Task Load()
        {
<<<<<<< HEAD
=======
            _logger?.LogDebug($"PlayerObject {Name}: Load() started. Current _characterClass: {_characterClass}, NetworkId: {_networkId:X4}");

            ushort preservedNetworkId = _networkId;

>>>>>>> 963a8c18
            Model = await BMDLoader.Instance.Prepare("Player/Player.bmd");
            await UpdateBodyPartClassesAsync();
            await base.Load();

<<<<<<< HEAD
            SetActionSpeed(PlayerAction.StopMale, 0.5f);
            SetActionSpeed(PlayerAction.StopFemale, 0.5f);
            SetActionSpeed(PlayerAction.StopFlying, 0.5f);
        }

        private void SetActionSpeed(PlayerAction action, float speed)
        {
            var actionIndex = (int)action;
            if (Model?.Actions != null && actionIndex >= 0 && actionIndex < Model.Actions.Length)
=======
            if (_networkId != preservedNetworkId)
            {
                _logger?.LogWarning($"PlayerObject {Name}: NetworkId was changed during Load() from {preservedNetworkId:X4} to {_networkId:X4}. Restoring original value.");
                NetworkId = preservedNetworkId;
            }

            foreach (var child in Children)
>>>>>>> 963a8c18
            {
                Model.Actions[actionIndex].PlaySpeed = speed;
                _logger?.LogDebug($"Set PlaySpeed for action '{action}' to {speed}");
            }
            else
            {
                _logger?.LogWarning($"Could not set PlaySpeed for action '{action}' - model or action not loaded.");
            }
<<<<<<< HEAD
=======
            _logger?.LogDebug($"PlayerObject {Name}: Status after load: {Status}, Final NetworkId: {_networkId:X4}");
>>>>>>> 963a8c18
        }

        public override void Update(GameTime gameTime)
        {
            base.Update(gameTime); // Handles movement, camera for main walker, base object updates

            if (World is not WalkableWorldControl worldControl)
                return;

            if (!IsMainWalker)
            {
                UpdateRemotePlayer(worldControl);
                return;
            }

            UpdateLocalPlayer(worldControl);
        }

        /// <summary>
        /// Gets the appropriate attack animation based on equipped weapon
        /// </summary>
        public PlayerAction GetAttackAnimation()
        {
            // Temporary: use class-based weapon until we have real equipment system
            var weaponType = Equipment.GetWeaponTypeForClass(CharacterClass);

            return weaponType switch
            {
                WeaponType.Sword => PlayerAction.AttackFist, //PlayerAttackSwordRight1
                WeaponType.TwoHandSword => PlayerAction.PlayerAttackTwoHandSword1,
                WeaponType.Spear => PlayerAction.PlayerAttackSpear1,
                WeaponType.Bow => PlayerAction.PlayerAttackBow,
                WeaponType.Crossbow => PlayerAction.PlayerAttackCrossbow,
                WeaponType.Staff => PlayerAction.PlayerSkillHand1, // Magic attack
                WeaponType.Scepter => PlayerAction.PlayerAttackStrike, // Dark Lord
                WeaponType.Scythe => PlayerAction.PlayerAttackScythe1,
                WeaponType.Book => PlayerAction.PlayerSkillSummon, // Summoner
                WeaponType.Fist => PlayerAction.AttackFist,
                WeaponType.None => PlayerAction.AttackFist, // Default unarmed
                _ => PlayerAction.AttackFist
            };
        }
        private void UpdateRemotePlayer(WalkableWorldControl world)
        {
            // Remote players: ensure movement animations are correct
            if (IsMoving && !IsMovementAnimation((ushort)CurrentAction))
            {
                ResetRestSitStates();
                PlayMovementAnimation(world);
            }
            else if (!IsMoving && IsMovementAnimation((ushort)CurrentAction))
            {
                PlayIdleAnimation(world);
            }
        }

        private void UpdateLocalPlayer(WalkableWorldControl world)
        {
            // Handle rest/sit targets first
            if (HandleRestTarget(world) || HandleSitTarget())
                return; // If resting/sitting, don't change animation

            // Handle movement animations
            if (IsMoving)
            {
                ResetRestSitStates();
                if (!IsOneShotPlaying && !IsMovementAnimation((ushort)CurrentAction))
                {
                    PlayMovementAnimation(world);
                }
            }
            else if (!IsOneShotPlaying && IsMovementAnimation((ushort)CurrentAction))
            {
                PlayIdleAnimation(world);
            }
        }

        private bool HandleRestTarget(WalkableWorldControl world)
        {
            if (!RestPlaceTarget.HasValue) return false;

            float distance = Vector2.Distance(Location, RestPlaceTarget.Value);
            if (distance < 0.1f && !IsMoving && !IsOneShotPlaying)
            {
                var restAction = world.WorldIndex == 4
                    ? PlayerAction.PlayerFlyingRest
                    : PlayerAction.PlayerStandingRest;

                if (CurrentAction != restAction)
                {
                    PlayAction((ushort)restAction);
                    IsResting = true;
                    if (IsMainWalker)
                    {
                        SendActionToServer(PlayerActionMapper.GetServerActionType(restAction, CharacterClass));
                    }
                }
                return true;
            }
            else if (distance > 1.0f)
            {
                RestPlaceTarget = null;
                IsResting = false;
            }
            return false;
        }

        private bool HandleSitTarget()
        {
            if (!SitPlaceTarget.HasValue) return false;

            float distance = Vector2.Distance(Location, SitPlaceTarget.Value);
            if (distance < 0.1f && !IsOneShotPlaying)
            {
                var sitAction = PlayerActionMapper.IsCharacterFemale(CharacterClass)
                    ? PlayerAction.PlayerSitFemale1
                    : PlayerAction.PlayerSit1;

                if (CurrentAction != sitAction)
                {
                    PlayAction((ushort)sitAction);
                    IsSitting = true;
                    if (IsMainWalker)
                    {
                        SendActionToServer(ServerPlayerActionType.Sit);
                    }
                }
                return true;
            }
            else if (distance > 1.0f)
            {
                SitPlaceTarget = null;
                IsSitting = false;
            }
            return false;
        }

        private void ResetRestSitStates()
        {
            if (IsResting || IsSitting)
            {
                IsResting = false;
                IsSitting = false;
                RestPlaceTarget = null;
                SitPlaceTarget = null;
            }
        }

        private bool IsMovementAnimation(ushort action)
        {
            var playerAction = (PlayerAction)action;
            return playerAction is PlayerAction.WalkMale or PlayerAction.WalkFemale or
                                 PlayerAction.RunSwim or PlayerAction.Fly;
        }

        private void PlayMovementAnimation(WalkableWorldControl world)
        {
            PlayerAction moveAction = world.WorldIndex switch
            {
                8 => PlayerAction.RunSwim,
                11 => PlayerAction.Fly,
                _ => PlayerActionMapper.IsCharacterFemale(CharacterClass)
                    ? PlayerAction.WalkFemale
                    : PlayerAction.WalkMale
            };

            PlayAction((ushort)moveAction);
        }

        private void PlayIdleAnimation(WalkableWorldControl world)
        {
            bool isFlying = world.WorldIndex == 8 || world.WorldIndex == 11;

            PlayerAction idleAction = isFlying
                ? PlayerAction.StopFlying
                : PlayerActionMapper.IsCharacterFemale(CharacterClass)
                    ? PlayerAction.StopFemale
                    : PlayerAction.StopMale;

            PlayAction((ushort)idleAction);
        }

        private void SendActionToServer(ServerPlayerActionType serverAction)
        {
            if (_characterService == null)
            {
                _logger?.LogWarning("CharacterService not initialized. Cannot send action to server.");
                return;
            }
            if (!_networkManager.IsConnected)
            {
                _logger?.LogWarning("Not connected to server. Cannot send action.");
                return;
            }

            float angleDegrees = MathHelper.ToDegrees(this.Angle.Z);
            angleDegrees = (angleDegrees % 360 + 360) % 360;
            byte playerRotationForPacket = (byte)(((MathHelper.ToDegrees(this.Angle.Z) + 22.5f) / 360.0f * 8.0f + 1.0f) % 8);


            byte serverActionIdByte = (byte)serverAction;

            _logger?.LogInformation($"[PlayerObject] Sending action to server: {serverAction} (ID: {serverActionIdByte}), Direction: {playerRotationForPacket} for player {this.Name}");

            _ = _characterService.SendAnimationRequestAsync(playerRotationForPacket, serverActionIdByte);
        }

        public override void Draw(GameTime gameTime)
        {
            base.Draw(gameTime);
        }

        public override void OnClick()
        {
            base.OnClick();
        }

        public void Attack(MonsterObject target)
        {
            if (target == null || World == null) return;

            float rangeTiles = GetAttackRangeTiles();
            if (Vector2.Distance(Location, target.Location) > rangeTiles)
            {
                MoveTo(target.Location);
                return;
            }

            _currentPath?.Clear();

            // Calculate tile-based delta for direction
            int dx = (int)(target.Location.X - this.Location.X);
            int dy = (int)(target.Location.Y - this.Location.Y);

            if (dx != 0 || dy != 0) // Only change direction if target is not on the same tile
            {
                // Use the GetDirectionFromMovementDelta which mirrors OnLocationChanged logic
                this.Direction = DirectionExtensions.GetDirectionFromMovementDelta(dx, dy);
            }
            // If on the same tile, player's current Direction is maintained.
            // OnDirectionChanged() is called implicitly by the Direction setter, updating this.Angle for visuals.

            PlayAction((ushort)GetAttackAnimation());

            // Map the client's visual direction (this.Direction) to the server's expected byte value
            byte clientDirEnumByte = (byte)this.Direction;
            byte serverLookingDirection = clientDirEnumByte; // Default if no map or NetworkManager

            if (_networkManager != null)
            {
                var directionMap = _networkManager.GetDirectionMap();
                if (directionMap != null && directionMap.TryGetValue(clientDirEnumByte, out byte mappedDir))
                {
                    serverLookingDirection = mappedDir;
                }
            }
            else
            {
                _logger?.LogWarning("NetworkManager is null in PlayerObject.Attack. Cannot map direction for server.");
            }

            _logger?.LogDebug($"Attack: PlayerLoc={this.Location}, TargetLoc={target.Location}, dx={dx}, dy={dy}, ClientDirEnum={this.Direction} ({(byte)this.Direction}), ServerDirByte={serverLookingDirection}, TargetId={target.NetworkId}");

            _characterService?.SendHitRequestAsync(
                target.NetworkId,
                (byte)GetAttackAnimation(),
                serverLookingDirection); // Send the server-mapped direction
        }

        public float GetAttackRangeTiles() => GetAttackRangeForAction(GetAttackAnimation());

        private static float GetAttackRangeForAction(PlayerAction action) => action switch
        {
            PlayerAction.AttackFist => 3f,
            PlayerAction.PlayerAttackBow => 8f,
            PlayerAction.PlayerAttackCrossbow => 8f,
            PlayerAction.PlayerAttackFlyBow => 8f,
            PlayerAction.PlayerAttackFlyCrossbow => 8f,
            PlayerAction.PlayerAttackSpear1 => 3f,
            PlayerAction.PlayerAttackSkillSword1 => 6f,
            PlayerAction.PlayerAttackSkillSpear => 6f,
            _ => 3f
        };

        private PlayerClass MapNetworkClassToModelClass(CharacterClassNumber networkClass)
        {
            return networkClass switch
            {
                CharacterClassNumber.DarkWizard => PlayerClass.DarkWizard,
                CharacterClassNumber.SoulMaster => PlayerClass.SoulMaster,
                CharacterClassNumber.GrandMaster => PlayerClass.GrandMaster,
                CharacterClassNumber.DarkKnight => PlayerClass.DarkKnight,
                CharacterClassNumber.BladeKnight => PlayerClass.BladeKnight,
                CharacterClassNumber.BladeMaster => PlayerClass.BladeMaster,
                CharacterClassNumber.FairyElf => PlayerClass.FairyElf,
                CharacterClassNumber.MuseElf => PlayerClass.MuseElf,
                CharacterClassNumber.HighElf => PlayerClass.HighElf,
                CharacterClassNumber.MagicGladiator => PlayerClass.MagicGladiator,
                CharacterClassNumber.DuelMaster => PlayerClass.DuelMaster,
                CharacterClassNumber.DarkLord => PlayerClass.DarkLord,
                CharacterClassNumber.LordEmperor => PlayerClass.LordEmperor,
                CharacterClassNumber.Summoner => PlayerClass.Summoner,
                CharacterClassNumber.BloodySummoner => PlayerClass.BloodySummoner,
                CharacterClassNumber.DimensionMaster => PlayerClass.DimensionMaster,
                CharacterClassNumber.RageFighter => PlayerClass.RageFighter,
                CharacterClassNumber.FistMaster => PlayerClass.FistMaster,
                _ => PlayerClass.DarkWizard
            };
        }

        public async Task UpdateBodyPartClassesAsync()
        {
            PlayerClass mappedClass = MapNetworkClassToModelClass(_characterClass);
            // Use the new helper from HumanoidObject with an integer index
            await SetBodyPartsAsync("Player/",
                "HelmClass", "ArmorClass", "PantClass", "GloveClass", "BootClass", (int)mappedClass);
        }
    }
}<|MERGE_RESOLUTION|>--- conflicted
+++ resolved
@@ -1,4 +1,4 @@
-﻿using Client.Main.Content;
+using Client.Main.Content;
 using Client.Main.Controls;
 using Client.Main.Models;
 using Client.Main.Objects.Wings;
@@ -24,36 +24,9 @@
         public Vector2? SitPlaceTarget { get; set; }
 
         public string Name { get; set; } = "Character";
-<<<<<<< HEAD
         public override string DisplayName => Name;
-=======
->>>>>>> 963a8c18
         private ushort _networkId; // Private backing field
 
-        public ushort NetworkId
-        {
-            get => _networkId;
-            set
-            {
-                if (_networkId != value)
-                {
-                    _logger?.LogDebug($"PlayerObject {Name}: Setting NetworkId from {_networkId:X4} to {value:X4}");
-                    _networkId = value;
-
-                    // This ensures both the PlayerObject and its base WalkerObject have the same NetworkId
-                    if (this is WorldObject worldObj)
-                    {
-                        // Use reflection or direct property access if NetworkId exists in base class
-                        var baseNetworkIdProperty = typeof(WalkerObject).GetProperty("NetworkId") ?? typeof(WorldObject).GetProperty("NetworkId");
-                        if (baseNetworkIdProperty != null && baseNetworkIdProperty.CanWrite)
-                        {
-                            baseNetworkIdProperty.SetValue(this, value);
-                            _logger?.LogDebug($"PlayerObject {Name}: Also set base class NetworkId to {value:X4}");
-                        }
-                    }
-                }
-            }
-        }
         private CharacterService _characterService;
         private NetworkManager _networkManager;
 
@@ -86,12 +59,9 @@
         {
             _networkId = 0x0000;
 
-<<<<<<< HEAD
             // Enable mouse hover interactions so the name is shown
             Interactive = true;
 
-=======
->>>>>>> 963a8c18
             BoundingBoxLocal = new BoundingBox(
                 new Vector3(-40, -40, 0),
                 new Vector3(40, 40, 120));
@@ -122,18 +92,10 @@
 
         public override async Task Load()
         {
-<<<<<<< HEAD
-=======
-            _logger?.LogDebug($"PlayerObject {Name}: Load() started. Current _characterClass: {_characterClass}, NetworkId: {_networkId:X4}");
-
-            ushort preservedNetworkId = _networkId;
-
->>>>>>> 963a8c18
             Model = await BMDLoader.Instance.Prepare("Player/Player.bmd");
             await UpdateBodyPartClassesAsync();
             await base.Load();
 
-<<<<<<< HEAD
             SetActionSpeed(PlayerAction.StopMale, 0.5f);
             SetActionSpeed(PlayerAction.StopFemale, 0.5f);
             SetActionSpeed(PlayerAction.StopFlying, 0.5f);
@@ -143,15 +105,6 @@
         {
             var actionIndex = (int)action;
             if (Model?.Actions != null && actionIndex >= 0 && actionIndex < Model.Actions.Length)
-=======
-            if (_networkId != preservedNetworkId)
-            {
-                _logger?.LogWarning($"PlayerObject {Name}: NetworkId was changed during Load() from {preservedNetworkId:X4} to {_networkId:X4}. Restoring original value.");
-                NetworkId = preservedNetworkId;
-            }
-
-            foreach (var child in Children)
->>>>>>> 963a8c18
             {
                 Model.Actions[actionIndex].PlaySpeed = speed;
                 _logger?.LogDebug($"Set PlaySpeed for action '{action}' to {speed}");
@@ -160,10 +113,6 @@
             {
                 _logger?.LogWarning($"Could not set PlaySpeed for action '{action}' - model or action not loaded.");
             }
-<<<<<<< HEAD
-=======
-            _logger?.LogDebug($"PlayerObject {Name}: Status after load: {Status}, Final NetworkId: {_networkId:X4}");
->>>>>>> 963a8c18
         }
 
         public override void Update(GameTime gameTime)
