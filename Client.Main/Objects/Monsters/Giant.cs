﻿using Client.Main.Content;
using Client.Main.Controllers;
using Client.Main.Controls;
using Client.Main.Models;
using Microsoft.Xna.Framework;
using System.Threading.Tasks;

namespace Client.Main.Objects.Monsters
{
    [NpcInfo(7, "Giant")]
    public class Giant : MonsterObject
    {
        public Giant()
        {
            RenderShadow = true;
<<<<<<< HEAD
            Scale = 1.6f;
=======
            Scale = 1.6f; // Set according to C++ Setting_Monster
>>>>>>> 1b959ffe
        }

        public override async Task Load()
        {
            // Model Loading Type: 5 -> File Number: 5 + 1 = 6
            Model = await BMDLoader.Instance.Prepare($"Monster/Monster06.bmd");
<<<<<<< HEAD
            await base.Load(); // Important that base.Load() is called before accessing Model.Actions

            if (Model != null && Model.Actions != null)
            {
                System.Diagnostics.Debug.WriteLine($"Setting speeds for Giant (Model: {Model.Name})");

                SetActionSpeed(MonsterActionType.Stop1, 0.25f);
                SetActionSpeed(MonsterActionType.Stop2, 0.20f);
                SetActionSpeed(MonsterActionType.Walk, 0.34f);
                SetActionSpeed(MonsterActionType.Attack1, 0.33f);
                SetActionSpeed(MonsterActionType.Attack2, 0.33f);
                SetActionSpeed(MonsterActionType.Shock, 0.5f);
                SetActionSpeed(MonsterActionType.Die, 0.55f);
                // If a Run action exists, set its default speed
                // SetActionSpeed(MonsterActionType.Run, DEFAULT_RUN_SPEED);

                System.Diagnostics.Debug.WriteLine(" - Giant uses default animation speeds.");

                // --- Step 2: (Optional) Set Loop for Die ---
                int dieActionIndex = (int)MonsterActionType.Die;
                if (IsValidAction(dieActionIndex))
                {
                    // Assuming BMDTextureAction has a bool Loop field
                    // Model.Actions[dieActionIndex].Loop = true;
                    System.Diagnostics.Debug.WriteLine($" - Action Die ({dieActionIndex}) should be looped (C++ logic).");
                    // Note: Looping the death animation may be undesirable in game logic.
                }
            }
            else
            {
                System.Diagnostics.Debug.WriteLine($"Error: Model or Actions is null for Giant after Load.");
            }
        }

        // --- Sound handling methods (mapping from C++) ---

        // Sound mapping based on C++ SetMonsterSound(MODEL_MONSTER01 + Type, 25, 26, 27, 28, 29);
        // Sound index 0 -> Sound ID 25 (mGiant1.wav)
        // Sound index 1 -> Sound ID 26 (mGiant2.wav)
        // Sound index 2 -> Sound ID 27 (mGiantAttack1.wav)
        // Sound index 3 -> Sound ID 28 (mGiantAttack2.wav)
        // Sound index 4 -> Sound ID 29 (mGiantDie.wav)

        protected override void OnIdle()
        {
            base.OnIdle();
            // In C++ the monster could play one of two idle sounds (25 or 26)
            // Here we play only the first (mGiant1.wav - ID 25)
            Vector3 listenerPosition = ((WalkableWorldControl)World).Walker.Position;
            SoundController.Instance.PlayBufferWithAttenuation("Sound/mGiant1.wav", Position, listenerPosition);
            // You can add randomness or a condition to play mGiant2.wav (ID 26)
        }

        // No specific OnStartWalk method in C#, but sounds 25/26 could have been used for walking too

        public override void OnPerformAttack(int attackType = 1) // attackType is not used to select the sound here
        {
            base.OnPerformAttack(attackType);
            Vector3 listenerPosition = ((WalkableWorldControl)World).Walker.Position;
            // In C++ there were two attack sounds (27 and 28)
            // Here we play only the first (mGiantAttack1.wav - ID 27)
            SoundController.Instance.PlayBufferWithAttenuation("Sound/mGiantAttack1.wav", Position, listenerPosition);
            // You could add logic based on attackType to play mGiantAttack2.wav (ID 28)
            // if (attackType == 2) SoundController.Instance.PlayBufferWithAttenuation("Sound/mGiantAttack2.wav", ...);
        }

        public override void OnReceiveDamage()
        {
            base.OnReceiveDamage();
            // C++ does not map a sound for OnReceiveDamage (Shock) specifically for Giant in SetMonsterSound.
            // The hit sound will likely be handled globally or by default behavior.
            // We leave unchanged or add a generic hit sound if needed.
=======
            await base.Load();
            // C++: PlaySpeed *= 0.7f for actions Stop1 to Die (except Die itself)
            // This needs adjustment based on actual action indices if available
        }

        // Sound mapping based on C++ SetMonsterSound(MODEL_MONSTER01 + Type, 25, 26, 27, 28, 29);
        protected override void OnIdle()
        {
            base.OnIdle();
            Vector3 listenerPosition = ((WalkableWorldControl)World).Walker.Position;
            SoundController.Instance.PlayBufferWithAttenuation("Sound/mGiant1.wav", Position, listenerPosition); // Index 0 -> Sound 25
        }

        public override void OnPerformAttack(int attackType = 1)
        {
            base.OnPerformAttack(attackType);
            Vector3 listenerPosition = ((WalkableWorldControl)World).Walker.Position;
            SoundController.Instance.PlayBufferWithAttenuation("Sound/mGiantAttack1.wav", Position, listenerPosition); // Index 2 -> Sound 27
>>>>>>> 1b959ffe
        }

        public override void OnDeathAnimationStart()
        {
            base.OnDeathAnimationStart();
<<<<<<< HEAD
            // Corresponds to Sound index 4 -> Sound ID 29 (mGiantDie.wav)
            Vector3 listenerPosition = ((WalkableWorldControl)World).Walker.Position;
            SoundController.Instance.PlayBufferWithAttenuation("Sound/mGiantDie.wav", Position, listenerPosition);
        }

        // --- Helper method for setting speed (same as in BudgeDragon) ---
        private bool IsValidAction(int actionIndex)
        {
            return Model != null
                && Model.Actions != null
                && actionIndex >= 0
                && actionIndex < Model.Actions.Length
                && Model.Actions[actionIndex] != null;
        }

        private void SetActionSpeed(MonsterActionType actionType, float speed)
        {
            int actionIndex = (int)actionType;
            if (IsValidAction(actionIndex))
            {
                var action = Model.Actions[actionIndex];
                action.PlaySpeed = speed * 2;
                System.Diagnostics.Debug.WriteLine($" - Set PlaySpeed for action {(MonsterActionType)actionIndex} ({actionIndex}) to {speed}");
            }
            else
            {
                System.Diagnostics.Debug.WriteLine($" - Warning: Cannot set PlaySpeed for action {(MonsterActionType)actionType} ({actionIndex}). Action does not exist or is null.");
            }
=======
            Vector3 listenerPosition = ((WalkableWorldControl)World).Walker.Position;
            SoundController.Instance.PlayBufferWithAttenuation("Sound/mGiantDie.wav", Position, listenerPosition); // Index 4 -> Sound 29
>>>>>>> 1b959ffe
        }
    }
}<|MERGE_RESOLUTION|>--- conflicted
+++ resolved
@@ -13,18 +13,13 @@
         public Giant()
         {
             RenderShadow = true;
-<<<<<<< HEAD
             Scale = 1.6f;
-=======
-            Scale = 1.6f; // Set according to C++ Setting_Monster
->>>>>>> 1b959ffe
         }
 
         public override async Task Load()
         {
             // Model Loading Type: 5 -> File Number: 5 + 1 = 6
             Model = await BMDLoader.Instance.Prepare($"Monster/Monster06.bmd");
-<<<<<<< HEAD
             await base.Load(); // Important that base.Load() is called before accessing Model.Actions
 
             if (Model != null && Model.Actions != null)
@@ -97,32 +92,11 @@
             // C++ does not map a sound for OnReceiveDamage (Shock) specifically for Giant in SetMonsterSound.
             // The hit sound will likely be handled globally or by default behavior.
             // We leave unchanged or add a generic hit sound if needed.
-=======
-            await base.Load();
-            // C++: PlaySpeed *= 0.7f for actions Stop1 to Die (except Die itself)
-            // This needs adjustment based on actual action indices if available
-        }
-
-        // Sound mapping based on C++ SetMonsterSound(MODEL_MONSTER01 + Type, 25, 26, 27, 28, 29);
-        protected override void OnIdle()
-        {
-            base.OnIdle();
-            Vector3 listenerPosition = ((WalkableWorldControl)World).Walker.Position;
-            SoundController.Instance.PlayBufferWithAttenuation("Sound/mGiant1.wav", Position, listenerPosition); // Index 0 -> Sound 25
-        }
-
-        public override void OnPerformAttack(int attackType = 1)
-        {
-            base.OnPerformAttack(attackType);
-            Vector3 listenerPosition = ((WalkableWorldControl)World).Walker.Position;
-            SoundController.Instance.PlayBufferWithAttenuation("Sound/mGiantAttack1.wav", Position, listenerPosition); // Index 2 -> Sound 27
->>>>>>> 1b959ffe
         }
 
         public override void OnDeathAnimationStart()
         {
             base.OnDeathAnimationStart();
-<<<<<<< HEAD
             // Corresponds to Sound index 4 -> Sound ID 29 (mGiantDie.wav)
             Vector3 listenerPosition = ((WalkableWorldControl)World).Walker.Position;
             SoundController.Instance.PlayBufferWithAttenuation("Sound/mGiantDie.wav", Position, listenerPosition);
@@ -151,10 +125,6 @@
             {
                 System.Diagnostics.Debug.WriteLine($" - Warning: Cannot set PlaySpeed for action {(MonsterActionType)actionType} ({actionIndex}). Action does not exist or is null.");
             }
-=======
-            Vector3 listenerPosition = ((WalkableWorldControl)World).Walker.Position;
-            SoundController.Instance.PlayBufferWithAttenuation("Sound/mGiantDie.wav", Position, listenerPosition); // Index 4 -> Sound 29
->>>>>>> 1b959ffe
         }
     }
 }