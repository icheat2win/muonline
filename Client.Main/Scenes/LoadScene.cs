--- conflicted
+++ resolved
@@ -1,4 +1,4 @@
-﻿using System;
+using System;
 using System.IO;
 using System.IO.Compression;
 using System.Linq;
@@ -359,21 +359,10 @@
 
         private void DrawSceneBackground()
         {
-<<<<<<< HEAD
             if (_backgroundTexture == null) return;
             using (new SpriteBatchScope(GraphicsManager.Instance.Sprite)) // Default SpriteBatchScope for simple texture draw
             {
                 GraphicsManager.Instance.Sprite.Draw(
-=======
-            if (_backgroundTexture == null)
-                return;
-
-            var spriteBatch = GraphicsManager.Instance.Sprite;
-
-            using (new SpriteBatchScope(spriteBatch))
-            {
-                spriteBatch.Draw(
->>>>>>> ed876f2d
                     _backgroundTexture,
                     new Rectangle(0, 0, MuGame.Instance.Width, MuGame.Instance.Height),
                     Color.White);
